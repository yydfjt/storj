// dbx.v1 golang satellitedb.dbx .

//--- bwagreement ---//

model bwagreement (
	key serialnum

	field serialnum       text
	field storage_node_id blob
	field uplink_id       blob
	field action          int64
	field total           int64
	field created_at      timestamp ( autoinsert )
	field expires_at      timestamp
)


//--- irreparableDB ---//

model irreparabledb (
	key segmentpath

	field segmentpath          blob
	field segmentdetail        blob  ( updatable )
	field pieces_lost_count    int64 ( updatable )
	field seg_damaged_unix_sec int64 ( updatable )
	field repair_attempt_count int64 ( updatable )
)

create irreparabledb ( )
update irreparabledb ( where irreparabledb.segmentpath = ? )
delete irreparabledb ( where irreparabledb.segmentpath = ? )

read one (
	select irreparabledb
	where  irreparabledb.segmentpath = ?
)

read limitoffset ( 
	select irreparabledb 
	orderby asc irreparabledb.segmentpath 
)

//--- accounting ---//

// accounting_timestamps just allows us to save the last time/thing that happened
model accounting_timestamps (
	key name

	field name  text
	field value timestamp ( updatable )
)

create accounting_timestamps ( )
update accounting_timestamps ( where accounting_timestamps.name = ? )

read scalar (
	select accounting_timestamps.value
	where  accounting_timestamps.name  = ?
)

model accounting_rollup (
	key id

	field id               serial64
	field node_id          blob
	field start_time       timestamp
	field put_total        int64
	field get_total        int64
	field get_audit_total  int64
	field get_repair_total int64 
	field put_repair_total int64
	field at_rest_total    float64
)

create accounting_rollup ( )
delete accounting_rollup ( where accounting_rollup.id = ? )

read one (
	select accounting_rollup
	where  accounting_rollup.id = ?
)

read all (
	select accounting_rollup
	where  accounting_rollup.start_time >= ?
)

model accounting_raw (
	key id

	field id                serial64
	field node_id           blob
	field interval_end_time timestamp
	field data_total        float64
	field data_type         int
	field created_at        timestamp
)

create accounting_raw ( )
delete accounting_raw ( where accounting_raw.id = ? )

read one (
	select accounting_raw
	where  accounting_raw.id = ?
)

read all (
	select accounting_raw
)

read all (
	select accounting_raw
	where accounting_raw.interval_end_time >= ?
)

//--- statdb ---//

model node (
	key id

	field id             blob
	field address        text  ( updatable ) // TODO: use compressed format
	field protocol       int   ( updatable )
	field type           int   ( updatable )
	field email          text  ( updatable )
	field wallet         text  ( updatable ) // TODO: use compressed format
	field free_bandwidth int64 ( updatable )
	field free_disk      int64 ( updatable )

	field latency_90           int64   ( updatable )
	field audit_success_count  int64   ( updatable )
	field total_audit_count    int64   ( updatable )
	field audit_success_ratio  float64 ( updatable )
	field uptime_success_count int64   ( updatable )
	field total_uptime_count   int64   ( updatable )
	field uptime_ratio         float64 ( updatable )

	field created_at           timestamp ( autoinsert )
	field updated_at           timestamp ( autoinsert, autoupdate )
	field last_contact_success timestamp ( autoinsert, updatable )
	field last_contact_failure timestamp ( autoinsert, updatable )
)

create node ( )
update node ( where node.id = ? )
delete node ( where node.id = ? )

// "Get" query; fails if node not found
read one (
	select node
	where  node.id = ?
)

read all (
	select node.id
)

read limitoffset (
	select node
	where  node.id >= ?
	orderby asc node.id
)

//--- repairqueue ---//

model injuredsegment (
	key id

	field id   serial64
	field info blob
)

create injuredsegment ( )

read first (
	select injuredsegment
)

read limitoffset (
	select injuredsegment
)
delete injuredsegment ( where injuredsegment.id = ? )

//--- satellite console ---//

model user (
    key id

    field id               blob
    field full_name        text      ( updatable )
    field short_name       text      ( updatable, nullable )

    field email            text      ( updatable )
    field password_hash    blob      ( updatable )

    field status           int       ( updatable, autoinsert )

    field created_at       timestamp ( autoinsert )
)
read one (
    select user
    where user.email = ?
    where user.status != 0
)
read one (
    select user
    where user.id = ?
)
create user ( )
update user ( where user.id = ? )
delete user ( where user.id = ? )


model project (
    key id

    field id             blob

    field name           text
    field description    text      ( updatable )

    field created_at     timestamp ( autoinsert )
)
read all ( select project)
read one (
    select project
    where project.id = ?
)
read all (
    select project
    join project.id = project_member.project_id
    where project_member.member_id = ?
    orderby asc project.name
)
create project ( )
update project ( where project.id = ? )
delete project ( where project.id = ? )


model project_member (
    key member_id project_id

    field member_id            user.id      cascade
    field project_id           project.id   cascade

    field created_at           timestamp ( autoinsert )
)

read all (
    select project_member
    where project_member.member_id = ?
)
read limitoffset (
    select project_member
    where project_member.project_id = ?
)
create project_member ( )
delete project_member (
    where project_member.member_id = ?
    where project_member.project_id = ?
)

model api_key (
    key    id
    unique key
    unique name project_id

    field  id          blob
    field  project_id  project.id cascade

    field  key         blob

    field  name        text       (updatable)

    field  created_at  timestamp  (autoinsert)
)

create api_key ()
update api_key ( where api_key.id = ? )
delete api_key ( where api_key.id = ? )

read one (
    select api_key
    where api_key.id = ?
)
read one (
    select api_key
    where api_key.key = ?
)
read all (
    select api_key
    where api_key.project_id = ?
    orderby asc api_key.name
)

//-----bucket_usage----//

model bucket_usage (
    key    id
    index (
    		name bucket_id_rollup
    		fields bucket_id rollup_end_time
    		unique
    	)

    field  id                 blob
    field  bucket_id          blob      //--TODO: add foreign key constraint--//

    field  rollup_end_time    timestamp

    field  remote_stored_data uint64
    field  inline_stored_data uint64
    field  remote_segments    uint
    field  inline_segments    uint
    field  objects            uint
    field  metadata_size      uint64
    field  repair_egress      uint64
    field  get_egress         uint64
    field  audit_egress       uint64
)

create bucket_usage ()
delete bucket_usage ( where bucket_usage.id = ? )

read one (
    select bucket_usage
    where  bucket_usage.id = ?
)

read limitoffset (
    select bucket_usage
    where bucket_usage.bucket_id = ?
    where bucket_usage.rollup_end_time > ?
    where bucket_usage.rollup_end_time <= ?
    orderby asc bucket_usage.rollup_end_time
)

read limitoffset (
    select bucket_usage
    where bucket_usage.bucket_id = ?
    where bucket_usage.rollup_end_time > ?
    where bucket_usage.rollup_end_time <= ?
    orderby desc bucket_usage.rollup_end_time
)

//--- tracking serial numbers ---//

model serial_number (
	key    id
	index (
	    name serial_number
	    fields serial_number
	    unique
	)

	field id            serial
	field serial_number blob

	field bucket_id     blob
	field expires_at    utimestamp

	index (
		fields expires_at
	)
)

model used_serial (
	key    serial_number_id storage_node_id

	field serial_number_id serial_number.id cascade
	field storage_node_id  blob
)

// inserting a new serial number
create serial_number ()

// finding out information about the serial number
read scalar (
	select serial_number
	where  serial_number.serial_number = ?
)

// deleting expired serial numbers
delete serial_number (
	where serial_number.expires_at <= ?
)

// for preventing duplicate serial numbers
create used_serial ()

// --- bucket accounting tables --- //

model bucket_bandwidth_rollup (
<<<<<<< HEAD
	key    bucket_name project_id
	unique interval_start interval_seconds action

	field bucket_name       blob
	field project_id        blob
=======
	key    bucket_id interval_start action
	index (
	    name bucket_id_interval_start_interval_seconds
	    fields bucket_id interval_start interval_seconds
	)
>>>>>>> c50a21d4

	field interval_start   utimestamp
	field interval_seconds uint
	field action           uint

	field inline    uint64
	field allocated uint64
	field settled   uint64
)

<<<<<<< HEAD
model bucket_storage_rollup (
	key    bucket_name project_id
	unique interval_start interval_seconds

	field bucket_name       blob
	field project_id        blob
=======
model bucket_storage_tally (
	key    bucket_id interval_start
>>>>>>> c50a21d4

	field interval_start   utimestamp

	field inline uint64
	field remote uint64
	
	field  remote_segments_count    uint
	field  inline_segments_count    uint
	field  object_count             uint

	field  metadata_size      uint64
)

<<<<<<< HEAD
read first (
    select bucket_storage_rollup
    where bucket_storage_rollup.project_id = ?
    orderby desc bucket_storage_rollup.interval_start
)

// --- storage node roll up tables --- //
=======
// --- storage node accounting tables --- //
>>>>>>> c50a21d4

model storagenode_bandwidth_rollup (
	key    storagenode_id interval_start action
	index (
	    name storagenode_id_interval_start_interval_seconds
	    fields storagenode_id interval_start interval_seconds
	)

	field storagenode_id   blob
	field interval_start   utimestamp
	field interval_seconds uint
	field action           uint

	field allocated uint64
	field settled   uint64
)

model storagenode_storage_tally (
	key    storagenode_id interval_start

	field storagenode_id   blob
	field interval_start   utimestamp

	field total            uint64
)

//--- certRecord ---//

model certRecord (
	key id 

	field publickey  blob		//--uplink public key--//
	field id         blob		//--uplink node id  --//
	field update_at timestamp ( autoinsert, autoupdate )
)

create certRecord ( )
delete certRecord ( where certRecord.id = ? )
update certRecord ( where certRecord.id = ? )

read one (
	select certRecord
	where  certRecord.id = ?
)

//--- satellite registration token for Vanguard release (temporary table) ---//

model registration_token (
    key secret
    unique owner_id

    field secret        blob
    field owner_id      blob       ( updatable, nullable )

    field project_limit int

    field created_at    timestamp  ( autoinsert )
)

create registration_token ( )
read one (
    select registration_token
    where  registration_token.secret = ?
)
read one (
    select registration_token
    where  registration_token.owner_id = ?
)
update registration_token ( where registration_token.secret = ? )<|MERGE_RESOLUTION|>--- conflicted
+++ resolved
@@ -392,19 +392,14 @@
 // --- bucket accounting tables --- //
 
 model bucket_bandwidth_rollup (
-<<<<<<< HEAD
-	key    bucket_name project_id
-	unique interval_start interval_seconds action
+	key    bucket_name project_id interval_start action
+	index (
+	    name bucket_id_project_id_interval_start_interval_seconds
+	    fields bucket_name project_id interval_start interval_seconds
+	)
 
 	field bucket_name       blob
 	field project_id        blob
-=======
-	key    bucket_id interval_start action
-	index (
-	    name bucket_id_interval_start_interval_seconds
-	    fields bucket_id interval_start interval_seconds
-	)
->>>>>>> c50a21d4
 
 	field interval_start   utimestamp
 	field interval_seconds uint
@@ -415,17 +410,11 @@
 	field settled   uint64
 )
 
-<<<<<<< HEAD
-model bucket_storage_rollup (
-	key    bucket_name project_id
-	unique interval_start interval_seconds
+model bucket_storage_tally (
+	key    bucket_name project_id interval_start
 
 	field bucket_name       blob
 	field project_id        blob
-=======
-model bucket_storage_tally (
-	key    bucket_id interval_start
->>>>>>> c50a21d4
 
 	field interval_start   utimestamp
 
@@ -439,17 +428,13 @@
 	field  metadata_size      uint64
 )
 
-<<<<<<< HEAD
 read first (
-    select bucket_storage_rollup
-    where bucket_storage_rollup.project_id = ?
-    orderby desc bucket_storage_rollup.interval_start
-)
-
-// --- storage node roll up tables --- //
-=======
+    select bucket_storage_tally
+    where bucket_storage_tally.project_id = ?
+    orderby desc bucket_storage_tally.interval_start
+)
+
 // --- storage node accounting tables --- //
->>>>>>> c50a21d4
 
 model storagenode_bandwidth_rollup (
 	key    storagenode_id interval_start action
