// Copyright (C) 2019 Storj Labs, Inc.
// See LICENSE for copying information.

package main

import (
	"context"
	"encoding/csv"
	"fmt"
	"io"
	"os"
	"strconv"
	"time"

	"github.com/zeebo/errs"
	"go.uber.org/zap"

	"storj.io/storj/pkg/accounting"
	"storj.io/storj/satellite/satellitedb"
)

// generateCSV creates a report with node usage data for all nodes in a given period which can be used for payments
func generateCSV(ctx context.Context, start time.Time, end time.Time, output io.Writer) error {
	db, err := satellitedb.New(zap.L().Named("db"), nodeUsageCfg.Database)
	if err != nil {
		return errs.New("error connecting to master database on satellite: %+v", err)
	}
	defer func() {
		err = errs.Combine(err, db.Close())
	}()

	rows, err := db.Accounting().QueryPaymentInfo(ctx, start, end)
	if err != nil {
		return err
	}

	w := csv.NewWriter(output)
	headers := []string{
		"nodeID",
		"nodeCreationDate",
		"auditSuccessRatio",
		"byte-hours:AtRest",
		"bytes:BWRepair-GET",
		"bytes:BWRepair-PUT",
		"bytes:BWAudit",
		"bytes:BWPut",
		"bytes:BWGet",
		"walletAddress",
	}
	if err := w.Write(headers); err != nil {
		return err
	}

	for _, row := range rows {
<<<<<<< HEAD
		nid := row.NodeID

		stats, err := db.StatDB().Get(ctx, nid)
		if err != nil {
			return err
		}

		row.Wallet = stats.Operator.Wallet
=======
>>>>>>> 3fd55c70
		record := structToStringSlice(row)
		if err := w.Write(record); err != nil {
			return err
		}
	}
	if err := w.Error(); err != nil {
		return err
	}
	w.Flush()
	if output != os.Stdout {
		fmt.Println("Generated node usage report for payments")
	}
	return err
}

func structToStringSlice(s *accounting.CSVRow) []string {
	record := []string{
		s.NodeID.String(),
		s.NodeCreationDate.Format("2006-01-02"),
		strconv.FormatFloat(s.AuditSuccessRatio, 'f', 5, 64),
		strconv.FormatFloat(s.AtRestTotal, 'f', 5, 64),
		strconv.FormatInt(s.GetRepairTotal, 10),
		strconv.FormatInt(s.PutRepairTotal, 10),
		strconv.FormatInt(s.GetAuditTotal, 10),
		strconv.FormatInt(s.PutTotal, 10),
		strconv.FormatInt(s.GetTotal, 10),
		s.Wallet,
	}
	return record
}<|MERGE_RESOLUTION|>--- conflicted
+++ resolved
@@ -52,17 +52,6 @@
 	}
 
 	for _, row := range rows {
-<<<<<<< HEAD
-		nid := row.NodeID
-
-		stats, err := db.StatDB().Get(ctx, nid)
-		if err != nil {
-			return err
-		}
-
-		row.Wallet = stats.Operator.Wallet
-=======
->>>>>>> 3fd55c70
 		record := structToStringSlice(row)
 		if err := w.Write(record); err != nil {
 			return err
