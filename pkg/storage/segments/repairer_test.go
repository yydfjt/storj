// Copyright (C) 2019 Storj Labs, Inc.
// See LICENSE for copying information.

package segments_test

import (
	"math/rand"
	"testing"
	"time"

	"github.com/stretchr/testify/assert"
	"github.com/stretchr/testify/require"

	"storj.io/storj/internal/memory"
	"storj.io/storj/internal/testcontext"
	"storj.io/storj/internal/testplanet"
	"storj.io/storj/pkg/overlay"
	"storj.io/storj/pkg/pb"
	ecclient "storj.io/storj/pkg/storage/ec"
	"storj.io/storj/pkg/storage/segments"
	"storj.io/storj/pkg/storj"
	"storj.io/storj/uplink"
)

func TestSegmentStoreRepair(t *testing.T) {
	testplanet.Run(t, testplanet.Config{
		SatelliteCount: 1, StorageNodeCount: 10, UplinkCount: 1,
	}, func(t *testing.T, ctx *testcontext.Context, planet *testplanet.Planet) {
		// first, upload some remote data
		ul := planet.Uplinks[0]
		satellite := planet.Satellites[0]

<<<<<<< HEAD
=======
		satellite.Repair.Checker.Loop.Stop()

>>>>>>> 694b6dc1
		testData := make([]byte, 1*memory.MiB)
		_, err := rand.Read(testData)
		assert.NoError(t, err)

		err = ul.UploadWithConfig(ctx, satellite, &uplink.RSConfig{
			MinThreshold:     1,
			RepairThreshold:  2,
			SuccessThreshold: 3,
			MaxThreshold:     4,
		}, "testbucket", "test/path", testData)
		require.NoError(t, err)

		// get a remote segment from pointerdb
		pdb := satellite.Metainfo.Service
		listResponse, _, err := pdb.List("", "", "", true, 0, 0)
		require.NoError(t, err)

		var path string
		var pointer *pb.Pointer
		for _, v := range listResponse {
			path = v.GetPath()
			pointer, err = pdb.Get(path)
			assert.NoError(t, err)
			if pointer.GetType() == pb.Pointer_REMOTE {
				break
			}
		}

		// calculate how many storagenodes to kill
		numStorageNodes := len(planet.StorageNodes)
		redundancy := pointer.GetRemote().GetRedundancy()
		remotePieces := pointer.GetRemote().GetRemotePieces()
		minReq := redundancy.GetMinReq()
		numPieces := len(remotePieces)
		toKill := numPieces - int(minReq)
		// we should have enough storage nodes to repair on
		assert.True(t, (numStorageNodes-toKill) >= numPieces)

		// kill nodes and track lost pieces
		var lostPieces []int32
		nodesToKill := make(map[storj.NodeID]bool)
		nodesToKeepAlive := make(map[storj.NodeID]bool)
		for i, piece := range remotePieces {
			if i >= toKill {
				nodesToKeepAlive[piece.NodeId] = true
				continue
			}
			nodesToKill[piece.NodeId] = true
			lostPieces = append(lostPieces, piece.GetPieceNum())
		}
		for _, node := range planet.StorageNodes {
			if nodesToKill[node.ID()] {
				err = planet.StopPeer(node)
				assert.NoError(t, err)
			}
		}

		// repair segment
		oc := satellite.Overlay.Service
		as := satellite.Metainfo.Allocation
		ec := ecclient.NewClient(satellite.Transport, 0)
		repairer := segments.NewSegmentRepairer(pdb, as, oc, ec, satellite.Identity, &overlay.NodeSelectionConfig{}, time.Minute)
		assert.NotNil(t, repairer)

		err = repairer.Repair(ctx, path, lostPieces)
		assert.NoError(t, err)

		// kill nodes kept alive to ensure repair worked
		for _, node := range planet.StorageNodes {
			if nodesToKeepAlive[node.ID()] {
				err = planet.StopPeer(node)
				assert.NoError(t, err)
			}
		}

		// we should be able to download data without any of the original nodes
		newData, err := ul.Download(ctx, satellite, "testbucket", "test/path")
		assert.NoError(t, err)
		assert.Equal(t, newData, testData)

		// updated pointer should not contain any of the killed nodes
		pointer, err = pdb.Get(path)
		assert.NoError(t, err)

		remotePieces = pointer.GetRemote().GetRemotePieces()
		for _, piece := range remotePieces {
			assert.False(t, nodesToKill[piece.NodeId])
		}
	})
}<|MERGE_RESOLUTION|>--- conflicted
+++ resolved
@@ -29,12 +29,8 @@
 		// first, upload some remote data
 		ul := planet.Uplinks[0]
 		satellite := planet.Satellites[0]
-
-<<<<<<< HEAD
-=======
 		satellite.Repair.Checker.Loop.Stop()
 
->>>>>>> 694b6dc1
 		testData := make([]byte, 1*memory.MiB)
 		_, err := rand.Read(testData)
 		assert.NoError(t, err)
